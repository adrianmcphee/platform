--- conflicted
+++ resolved
@@ -26,10 +26,7 @@
     "django_jinja",
     "formtools",
     "debug_toolbar",
-<<<<<<< HEAD
-=======
     "storages",
->>>>>>> 86f2008b
 ]
 
 MIDDLEWARE = [
