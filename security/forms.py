from django import forms
from django.utils.translation import gettext_lazy as _
from django.contrib.auth.password_validation import validate_password
from django.contrib.auth.forms import PasswordResetForm, SetPasswordForm

from .models import User
from security.models import SignUpRequest


class SignUpStepOneForm(forms.Form):
    full_name = forms.CharField(
        widget=forms.TextInput(
            attrs={
                "class": "block w-full h-10 rounded-md border-0 py-1.5 px-3 text-gray-900 shadow-sm ring-1 ring-inset ring-gray-300 placeholder:text-gray-400 focus:ring-1 focus:ring-inset focus:ring-gray-300 sm:text-sm sm:leading-6 focus-visible:outline-transparent",
                "placeholder": "Enter your full name",
                "autocomplete": "full-name",
                "required": True,
                "autocapitalize": "none",
            }
        )
    )
    preferred_name = forms.CharField(
        widget=forms.TextInput(
            attrs={
                "class": "block w-full h-10 rounded-md border-0 py-1.5 px-3 text-gray-900 shadow-sm ring-1 ring-inset ring-gray-300 placeholder:text-gray-400 focus:ring-1 focus:ring-inset focus:ring-gray-300 sm:text-sm sm:leading-6 focus-visible:outline-transparent",
                "placeholder": "Your first name or what you like to be called",
                "autocomplete": "preferred-name",
                "required": True,
                "autocapitalize": "none",
            }
        )
    )
    email = forms.CharField(
        widget=forms.EmailInput(
            attrs={
                "class": "block w-full h-10 rounded-md border-0 py-1.5 px-3 text-gray-900 shadow-sm ring-1 ring-inset ring-gray-300 placeholder:text-gray-400 focus:ring-1 focus:ring-inset focus:ring-gray-300 sm:text-sm sm:leading-6 focus-visible:outline-transparent",
                "placeholder": "Enter your email",
                "autocomplete": "email",
                "required": True,
            }
        )
    )

    def clean_email(self):
        email = self.cleaned_data.get("email")
        if (
            User.objects.filter(email=email).exists()
            or SignUpRequest.objects.filter(user__email=email).exists()
        ):
            raise forms.ValidationError(
                _("That email isn't available, please try another")
            )

        return email


class SignUpStepTwoForm(forms.Form):
    verification_code = forms.CharField(
        widget=forms.TextInput(
            attrs={
                "autofocus": True,
                "autocomplete": "one-time-code",
                "inputmode": "numeric",
                "maxlength": "6",
                "pattern": "\d{6}",
            }
        )
    )

<<<<<<< HEAD
    def clean(self):
        cleaned_data = super().clean()
        verification_code = cleaned_data.get("verification_code")

        req_id = self.initial.get(SIGN_UP_REQUEST_ID)
        actual_verification_code = SignUpRequest.objects.get(id=req_id)

        if verification_code != actual_verification_code.verification_code:
            raise ValidationError(
                _("Invalid verification code. Please try again.")
            )

        return cleaned_data

=======
>>>>>>> 1965406e

class SignUpStepThreeForm(forms.Form):
    username = forms.CharField(
        widget=forms.TextInput(
            attrs={
                "class": "block w-full h-10 rounded-md border-0 py-1.5 px-3 text-gray-900 shadow-sm ring-1 ring-inset ring-gray-300 placeholder:text-gray-400 focus:ring-1 focus:ring-inset focus:ring-gray-300 sm:text-sm sm:leading-6 focus-visible:outline-transparent",
                "name": "username",
                "required": True,
                "placeholder": "Enter your username",
                "autocapitalize": "none",
            }
        )
    )
    password = forms.CharField(
        widget=forms.PasswordInput(
            attrs={
                "id": "password-checker-field",
                "class": "block w-full h-10 rounded-md border-0 py-1.5 px-3 text-gray-900 shadow-sm ring-1 ring-inset ring-gray-300 placeholder:text-gray-400 focus:ring-1 focus:ring-inset focus:ring-gray-300 sm:text-sm sm:leading-6 focus-visible:outline-transparent",
                "placeholder": "••••••",
                "name": "password",
                "required": True,
                "autocapitalize": "none",
            }
        )
    )
    password_confirm = forms.CharField(
        widget=forms.PasswordInput(
            attrs={
                "class": "block w-full h-10 rounded-md border-0 py-1.5 px-3 text-gray-900 shadow-sm ring-1 ring-inset ring-gray-300 placeholder:text-gray-400 focus:ring-1 focus:ring-inset focus:ring-gray-300 sm:text-sm sm:leading-6 focus-visible:outline-transparent",
                "placeholder": "••••••",
                "name": "password",
                "required": True,
                "autocapitalize": "none",
            }
        )
    )

    def clean_username(self):
        username = self.cleaned_data.get("username")
        if User.objects.filter(username=username).exists():
            raise forms.ValidationError(_("Username already exists"))

        return username

    def clean_password(self):
        password = self.cleaned_data.get("password")

        validate_password(password)
        return password

    def clean(self):
        cleaned_data = super().clean()
        password = cleaned_data.get("password")
        password_confirm = cleaned_data.get("password_confirm")

        if password != password_confirm:
            raise forms.ValidationError(_("Passwords have to match"))


class SignInForm(forms.Form):
    username = forms.CharField(
        widget=forms.TextInput(
            attrs={
                "class": "block w-full h-10 rounded-md border-0 py-1.5 px-3 text-gray-900 shadow-sm ring-1 ring-inset ring-gray-300 placeholder:text-gray-400 focus:ring-1 focus:ring-inset focus:ring-gray-300 sm:text-sm sm:leading-6 focus-visible:outline-transparent",
                "placeholder": "Enter your username",
                "required": True,
                "autocapitalize": "none",
            }
        )
    )
    password = forms.CharField(
        widget=forms.PasswordInput(
            attrs={
                "class": "block w-full h-10 rounded-md border-0 py-1.5 px-3 text-gray-900 shadow-sm ring-1 ring-inset ring-gray-300 placeholder:text-gray-400 focus:ring-1 focus:ring-inset focus:ring-gray-300 sm:text-sm sm:leading-6 focus-visible:outline-transparent",
                "placeholder": "••••••",
                "required": True,
                "autocapitalize": "none",
            }
        )
    )


class PasswordResetForm(PasswordResetForm):
    def __init__(self, *args, **kwargs):
        super().__init__(*args, **kwargs)

        self.fields["email"].widget.attrs.update(
            {
                "class": "block w-full h-10 rounded-md border-0 py-1.5 px-3 text-gray-900 shadow-sm ring-1 ring-inset ring-gray-300 placeholder:text-gray-400 focus:ring-1 focus:ring-inset focus:ring-gray-300 sm:text-sm sm:leading-6 focus-visible:outline-transparent",
                "placeholder": "Enter your email",
                "required": True,
            }
        )


class SetPasswordForm(SetPasswordForm):
    def __init__(self, *args, **kwargs):
        super().__init__(*args, **kwargs)

        self.fields["new_password1"].widget.attrs.update(
            {
                "class": "block w-full h-10 rounded-md border-0 py-1.5 px-3 text-gray-900 shadow-sm ring-1 ring-inset ring-gray-300 placeholder:text-gray-400 focus:ring-1 focus:ring-inset focus:ring-gray-300 sm:text-sm sm:leading-6 focus-visible:outline-transparent",
                "required": True,
            }
        )
        self.fields["new_password2"].widget.attrs.update(
            {
                "class": "block w-full h-10 rounded-md border-0 py-1.5 px-3 text-gray-900 shadow-sm ring-1 ring-inset ring-gray-300 placeholder:text-gray-400 focus:ring-1 focus:ring-inset focus:ring-gray-300 sm:text-sm sm:leading-6 focus-visible:outline-transparent",
                "required": True,
            }
        )<|MERGE_RESOLUTION|>--- conflicted
+++ resolved
@@ -67,23 +67,6 @@
         )
     )
 
-<<<<<<< HEAD
-    def clean(self):
-        cleaned_data = super().clean()
-        verification_code = cleaned_data.get("verification_code")
-
-        req_id = self.initial.get(SIGN_UP_REQUEST_ID)
-        actual_verification_code = SignUpRequest.objects.get(id=req_id)
-
-        if verification_code != actual_verification_code.verification_code:
-            raise ValidationError(
-                _("Invalid verification code. Please try again.")
-            )
-
-        return cleaned_data
-
-=======
->>>>>>> 1965406e
 
 class SignUpStepThreeForm(forms.Form):
     username = forms.CharField(
