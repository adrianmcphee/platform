from django.conf import settings
from django.db import models
from django.urls import reverse
from django.db.models.signals import post_save
from django.dispatch import receiver
from django.contrib.contenttypes.fields import GenericForeignKey
from django.contrib.contenttypes.models import ContentType
from model_utils import FieldTracker
from django.utils.text import slugify
from treebeard.mp_tree import MP_Node
from ckeditor.fields import RichTextField

from openunited.mixins import TimeStampMixin, UUIDMixin
from openunited.settings.base import MEDIA_URL
from product_management.mixins import ProductMixin
from talent.models import Person, Skill, Expertise


class Tag(TimeStampMixin):
    name = models.CharField(max_length=128)

    def __str__(self):
        return self.name


# ProductTree is made up from Capabilities
class Capability(MP_Node):
    name = models.CharField(max_length=255)
    description = models.TextField(max_length=1000, default="")
    video_link = models.CharField(max_length=255, blank=True, null=True)
    comments_start = models.ForeignKey(
        to="talent.capabilitycomment",
        on_delete=models.SET_NULL,
        null=True,
        editable=False,
    )

    class Meta:
        db_table = "capability"
        verbose_name_plural = "capabilities"

    def __str__(self):
        return self.name


class Attachment(models.Model):
    name = models.CharField(max_length=512)
    path = models.URLField()
    file_type = models.CharField(max_length=5, null=True, blank=True)

    class Meta:
        ordering = ["name"]

    def __str__(self):
        return self.name


class CapabilityAttachment(models.Model):
    capability = models.ForeignKey(Capability, on_delete=models.CASCADE)
    attachment = models.ForeignKey(Attachment, on_delete=models.CASCADE)

    class Meta:
        db_table = "capability_attachment"


class Product(ProductMixin):
    attachment = models.ManyToManyField(
        Attachment, related_name="product_attachments", blank=True
    )
    capability_start = models.ForeignKey(
        Capability,
        on_delete=models.CASCADE,
        null=True,
        editable=False,
        related_name="product",
    )
    content_type = models.ForeignKey(ContentType, on_delete=models.CASCADE)
    object_id = models.PositiveIntegerField()
    content_object = GenericForeignKey("content_type", "object_id")

    def make_private(self):
        self.is_private = True
        self.save()

    def make_public(self):
        self.is_private = False
        self.save()

    def get_photo_url(self):
        image_url = MEDIA_URL + "products/product-empty.png"

        if self.photo:
            image_url = self.photo.url

        return image_url

    @staticmethod
    def check_slug_from_name(product_name: str) -> str | None:
        """Checks if the given product name already exists. If so, it returns an error message."""
        slug = slugify(product_name)

        if Product.objects.filter(slug=slug):
            return f"The name {product_name} is not available currently. Please pick something different."

    def save(self, *args, **kwargs):
        # We show the preview of the video in ProductListing. Therefore, we have to
        # convert the given URL to an embed
        from .services import ProductService

        self.video_url = ProductService.convert_youtube_link_to_embed(
            self.video_url
        )
        super(Product, self).save(*args, **kwargs)

    def __str__(self):
        return self.name


class Initiative(TimeStampMixin, UUIDMixin):
    INITIATIVE_STATUS = (
        (1, "Active"),
        (2, "Completed"),
        (3, "Draft"),
        (4, "Cancelled"),
    )
    name = models.TextField()
    product = models.ForeignKey(
        Product, on_delete=models.CASCADE, blank=True, null=True
    )
    description = models.TextField(blank=True, null=True)
    status = models.IntegerField(choices=INITIATIVE_STATUS, default=1)
    video_url = models.URLField(blank=True, null=True)

    def __str__(self):
        return self.name

    def save(self, *args, **kwargs):
        # TODO: move the below method to a utility class
        from .services import ProductService

        self.video_url = ProductService.convert_youtube_link_to_embed(
            self.video_url
        )
        super(Initiative, self).save(*args, **kwargs)

    def get_available_challenges_count(self):
        return self.challenge_set.filter(
            status=Challenge.CHALLENGE_STATUS_AVAILABLE
        ).count()

    def get_completed_challenges_count(self):
        return self.challenge_set.filter(
            status=Challenge.CHALLENGE_STATUS_DONE
        ).count()

    def get_challenge_tags(self):
        return (
            Challenge.objects.filter(task_tags__initiative=self)
            .distinct("id")
            .all()
        )

    @staticmethod
    def get_filtered_data(input_data, filter_data=None, exclude_data=None):
        if filter_data is None:
            filter_data = {}
        if not filter_data:
            filter_data = dict()

        if not input_data:
            input_data = dict()

        statuses = input_data.get("statuses", [])
        tags = input_data.get("tags", [])
        categories = input_data.get("categories", None)

        if statuses:
            filter_data["status__in"] = statuses

        if tags:
            filter_data["challenge__tag__in"] = tags

        if categories:
            filter_data["challenge__category__parent__in"] = categories

        queryset = Initiative.objects.filter(**filter_data)
        if exclude_data:
            queryset = queryset.exclude(**exclude_data)

        return queryset.distinct("id").all()


class Challenge(TimeStampMixin, UUIDMixin):
    CHALLENGE_STATUS_DRAFT = 0
    CHALLENGE_STATUS_BLOCKED = 1
    CHALLENGE_STATUS_AVAILABLE = 2
    CHALLENGE_STATUS_CLAIMED = 3
    CHALLENGE_STATUS_DONE = 4
    CHALLENGE_STATUS_IN_REVIEW = 5

    CHALLENGE_STATUS = (
        (CHALLENGE_STATUS_DRAFT, "Draft"),
        (CHALLENGE_STATUS_BLOCKED, "Blocked"),
        (CHALLENGE_STATUS_AVAILABLE, "Available"),
        (CHALLENGE_STATUS_CLAIMED, "Claimed"),
        (CHALLENGE_STATUS_DONE, "Done"),
        (CHALLENGE_STATUS_IN_REVIEW, "In review"),
    )
    CHALLENGE_PRIORITY = ((0, "High"), (1, "Medium"), (2, "Low"))

    REWARD_TYPE = (
        (0, "Liquid Points"),
        (1, "Non-liquid Points"),
    )

    initiative = models.ForeignKey(
        Initiative, on_delete=models.SET_NULL, blank=True, null=True
    )
    capability = models.ForeignKey(
        Capability, on_delete=models.SET_NULL, blank=True, null=True
    )
    title = models.TextField()
    description = RichTextField()
    short_description = models.TextField(max_length=256)
    status = models.IntegerField(choices=CHALLENGE_STATUS, default=0)
    attachment = models.ManyToManyField(
        Attachment, related_name="challenge_attachements", blank=True
    )
    tag = models.ManyToManyField(
        Tag, related_name="challenge_tags", blank=True
    )
    blocked = models.BooleanField(default=False)
    featured = models.BooleanField(default=False)
    priority = models.IntegerField(choices=CHALLENGE_PRIORITY, default=1)
    published_id = models.IntegerField(default=0, blank=True, editable=False)
    auto_approve_task_claims = models.BooleanField(default=True)
    created_by = models.ForeignKey(
        "talent.Person",
        on_delete=models.CASCADE,
        blank=True,
        null=True,
        related_name="created_by",
    )
    updated_by = models.ForeignKey(
        "talent.Person",
        on_delete=models.CASCADE,
        blank=True,
        null=True,
        related_name="updated_by",
    )
    tracker = FieldTracker()
    comments_start = models.ForeignKey(
        to="talent.challengecomment",
        on_delete=models.SET_NULL,
        null=True,
        editable=False,
    )
    reviewer = models.ForeignKey(
        "talent.Person", on_delete=models.SET_NULL, null=True
    )
    product = models.ForeignKey(Product, on_delete=models.CASCADE, null=True)
    video_url = models.URLField(blank=True, null=True)
    contribution_guide = models.ForeignKey(
        "ContributorGuide",
        null=True,
        default=None,
        blank=True,
        on_delete=models.SET_NULL,
    )
    reward_type = models.IntegerField(choices=REWARD_TYPE, default=1)

    class Meta:
        verbose_name_plural = "Challenges"

    def __str__(self):
        return self.title

    def get_absolute_url(self):
        return reverse(
            "challenge_detail",
<<<<<<< HEAD
            kwargs={
                "product_slug": self.product.slug,
                "challenge_id": self.pk,
            },
=======
            kwargs={"product_slug": self.product.slug, "pk": self.pk},
>>>>>>> 1965406e
        )

    def can_delete_challenge(self, person):
        from security.models import ProductRoleAssignment

        product = self.product
        # That should not happen because every challenge should have a product.
        # We could remove null=True statement from the product field and this
        # if statement to prevent having challenges without a product.
        if product is None:
            return False

        product_role_assignment = ProductRoleAssignment.objects.filter(
            person=person, product=product
        ).first()

        if product_role_assignment is None:
            return False

        if product_role_assignment.role == ProductRoleAssignment.CONTRIBUTOR:
            return False

        return True

    def has_bounty(self):
        return self.bounty_set.count() > 0

    def get_bounty_points(self):
        total = 0
        queryset = self.bounty_set.all()
        for elem in queryset:
            total += elem.points

        return total

    @staticmethod
    def get_filtered_data(input_data, filter_data=None, exclude_data=None):
        if not filter_data:
            filter_data = {}

        if not input_data:
            input_data = {}

        sorted_by = input_data.get("sorted_by", "title")
        statuses = input_data.get("statuses", [])
        tags = input_data.get("tags", [])
        priority = input_data.get("priority", [])
        assignee = input_data.get("assignee", [])
        task_creator = input_data.get("task_creator", [])
        skills = input_data.get("skils", [])

        if statuses:
            filter_data["status__in"] = statuses

        if tags:
            filter_data["tag__in"] = tags

        if priority:
            filter_data["priority__in"] = priority

        if task_creator:
            filter_data["created_by__in"] = task_creator

        if assignee:
            filter_data["bountyclaim__kind__in"] = [0, 1]
            filter_data["bountyclaim__person_id__in"] = assignee

        if skills:
            filter_data["skill__parent__in"] = skills

        queryset = Challenge.objects.filter(**filter_data)
        if exclude_data:
            queryset = queryset.exclude(**exclude_data)

        return queryset.order_by(sorted_by).all()


class Bounty(TimeStampMixin):
    BOUNTY_STATUS_DRAFT = 0
    BOUNTY_STATUS_BLOCKED = 1
    BOUNTY_STATUS_AVAILABLE = 2
    BOUNTY_STATUS_CLAIMED = 3
    BOUNTY_STATUS_DONE = 4
    BOUNTY_STATUS_IN_REVIEW = 5

    BOUNTY_STATUS = (
        (BOUNTY_STATUS_DRAFT, "Draft"),
        (BOUNTY_STATUS_BLOCKED, "Blocked"),
        (BOUNTY_STATUS_AVAILABLE, "Available"),
        (BOUNTY_STATUS_CLAIMED, "Claimed"),
        (BOUNTY_STATUS_DONE, "Done"),
        (BOUNTY_STATUS_IN_REVIEW, "In review"),
    )

    challenge = models.ForeignKey(Challenge, on_delete=models.CASCADE)
    skill = models.ForeignKey(
        Skill,
        on_delete=models.CASCADE,
        related_name="bounty_skill",
        blank=True,
        null=True,
        default=None,
    )
    expertise = models.ManyToManyField(
        Expertise, related_name="bounty_expertise"
    )
    points = models.IntegerField()
    status = models.IntegerField(
        choices=BOUNTY_STATUS, default=BOUNTY_STATUS_AVAILABLE
    )
    is_active = models.BooleanField(default=True)

    def get_expertise_as_str(self):
        return ", ".join([exp.name.title() for exp in self.expertise.all()])

    def __str__(self):
        return f"{self.challenge.title} - {self.skill} - {self.get_expertise_as_str()} - {self.points} - {self.get_status_display()}"


class ChallengeDependency(models.Model):
    preceding_challenge = models.ForeignKey(
        to=Challenge, on_delete=models.CASCADE
    )
    subsequent_challenge = models.ForeignKey(
        to=Challenge, on_delete=models.CASCADE, related_name="Challenge"
    )

    class Meta:
        db_table = "product_management_challenge_dependencies"


class ProductChallenge(TimeStampMixin, UUIDMixin):
    product = models.ForeignKey(Product, on_delete=models.CASCADE)
    challenge = models.ForeignKey(Challenge, on_delete=models.CASCADE)


@receiver(post_save, sender=ProductChallenge)
def save_product_task(sender, instance, created, **kwargs):
    if created:
        challenge = instance.challenge
        last_product_challenge = (
            Challenge.objects.filter(
                productchallenge__product=instance.product
            )
            .order_by("-published_id")
            .first()
        )
        challenge.published_id = (
            last_product_challenge.published_id + 1
            if last_product_challenge
            else 1
        )
        challenge.save()


class ContributorAgreement(models.Model):
    product = models.ForeignKey(
        to=Product,
        on_delete=models.CASCADE,
        related_name="product_contributor_agreement",
    )
    agreement_content = models.TextField()

    class Meta:
        db_table = "contribution_management_contributor_agreement"


class ContributorAgreementAcceptance(models.Model):
    agreement = models.ForeignKey(
        to=ContributorAgreement, on_delete=models.CASCADE
    )
    person = models.ForeignKey(
        to="talent.Person",
        on_delete=models.CASCADE,
        related_name="person_contributor_agreement_acceptance",
    )
    accepted_at = models.DateTimeField(auto_now_add=True, null=True)

    class Meta:
        db_table = "contribution_management_contributor_agreement_acceptance"


class ContributorGuide(models.Model):
    product = models.ForeignKey(
        to=Product,
        on_delete=models.CASCADE,
        related_name="product_contributor_guide",
    )
    title = models.CharField(max_length=60, unique=True)
    description = models.TextField(null=True, blank=True)
    skill = models.ForeignKey(
        Skill,
        on_delete=models.CASCADE,
        related_name="category_contributor_guide",
        blank=True,
        null=True,
        default=None,
    )

    def __str__(self):
        return self.title


class Idea(TimeStampMixin):
    title = models.CharField(max_length=256)
    description = models.TextField()
    product = models.ForeignKey(Product, on_delete=models.CASCADE)
    person = models.ForeignKey(Person, on_delete=models.CASCADE)
    vote_count = models.PositiveSmallIntegerField(default=0)

    def get_absolute_url(self):
        return reverse("add_product_idea", kwargs={"pk": self.pk})

    def __str__(self):
        return f"{self.person} - {self.title}"<|MERGE_RESOLUTION|>--- conflicted
+++ resolved
@@ -278,14 +278,7 @@
     def get_absolute_url(self):
         return reverse(
             "challenge_detail",
-<<<<<<< HEAD
-            kwargs={
-                "product_slug": self.product.slug,
-                "challenge_id": self.pk,
-            },
-=======
             kwargs={"product_slug": self.product.slug, "pk": self.pk},
->>>>>>> 1965406e
         )
 
     def can_delete_challenge(self, person):
