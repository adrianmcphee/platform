--- conflicted
+++ resolved
@@ -68,16 +68,9 @@
     capability_start = models.ForeignKey(
         Capability, on_delete=models.CASCADE, null=True, editable=False
     )
-<<<<<<< HEAD
-    # todo: make this foreignkey generic relation. it must accept Person or Organisation
-    owner = models.ForeignKey(
-        "commerce.Organisation", on_delete=models.CASCADE, blank=True, null=True
-    )
-=======
     content_type = models.ForeignKey(ContentType, on_delete=models.CASCADE)
     object_id = models.PositiveIntegerField()
     content_object = GenericForeignKey("content_type", "object_id")
->>>>>>> 0b500023
 
     def make_private(self):
         self.is_private = True
