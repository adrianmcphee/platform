--- conflicted
+++ resolved
@@ -3,16 +3,7 @@
 from django.shortcuts import render, HttpResponse
 from django.contrib.auth import get_user_model
 from django.shortcuts import get_object_or_404
-<<<<<<< HEAD
-from django.http import (
-    HttpRequest,
-    HttpResponse,
-    JsonResponse,
-    HttpResponseRedirect,
-)
-=======
 from django.http import HttpResponse, JsonResponse, HttpResponseRedirect
->>>>>>> 1965406e
 from django.contrib import messages
 from django.views.generic.edit import CreateView, UpdateView, DeleteView
 from django.views.generic.base import TemplateView
