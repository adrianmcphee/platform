--- conflicted
+++ resolved
@@ -14,96 +14,6 @@
 </head>
 
 <body>
-<<<<<<< HEAD
-  <div class="flex flex-col min-h-screen max-w-full overflow-hidden">
-    <header class="z-[3]">
-      <nav
-        class="mx-auto flex max-w-7xl items-center justify-between lg:justify-start px-4 pt-6 pb-4 lg:px-8 border-b border-slate-900/5 relative"
-        aria-label="Global">
-        <div class="hidden lg:flex lg:gap-x-12 relative z-[2]">
-          <a href="{{ url('challenges') }}" class="text-sm font-semibold leading-6 text-gray-900">Find a
-            Challenge</a>
-          <a href="#" class="text-sm font-semibold leading-6 text-gray-900">Explainer Video</a>
-        </div>
-        <div class="flex justify-start lg:justify-center grow w-full h-8 lg:inset-x-0 lg:absolute z-[1]">
-          <a href="{{ url('home') }}" class="-m-1.5 p-1.5">
-            <span class="sr-only">OpenUnited</span>
-            <img class="h-8 w-auto" src="{{ static('images/logo.svg') }}" alt="OpenUnited Logo">
-          </a>
-        </div>
-        <div class="flex lg:hidden">
-          <button type="button"
-            class="-m-2.5 inline-flex items-center justify-center rounded-md p-2.5 text-gray-700 btn-open-menu">
-            <span class="sr-only">Open main menu</span>
-            <svg class="h-6 w-6" fill="none" viewBox="0 0 24 24" stroke-width="1.5" stroke="currentColor"
-              aria-hidden="true">
-              <path stroke-linecap="round" stroke-linejoin="round" d="M3.75 6.75h16.5M3.75 12h16.5m-16.5 5.25h16.5" />
-            </svg>
-          </button>
-        </div>
-        <div class="hidden lg:flex lg:items-center lg:justify-end lg:gap-x-5 relative z-[2] ml-auto">
-          {% if request.user.is_authenticated %}
-          <span>Welcome, {{ request.user }}</span>
-          <a href="{{ url('log_out') }}"
-            class="text-sm font-semibold leading-6 transition-all delay-600 rounded bg-indigo-600 px-3.5 py-1.5 text-white shadow-sm hover:bg-indigo-500 focus-visible:outline focus-visible:outline-2 focus-visible:outline-offset-2 focus-visible:outline-indigo-600">Log
-            out</a>
-          {% else %}
-          <a href="{{ url('sign-in') }}" class="text-sm font-semibold leading-6 text-gray-900">Sign in <span
-              aria-hidden="true">&rarr;</span></a>
-          <a href="{{ url('sign-up') }}"
-            class="text-sm font-semibold leading-6 transition-all delay-600 rounded bg-indigo-600 px-3.5 py-1.5 text-white shadow-sm hover:bg-indigo-500 focus-visible:outline focus-visible:outline-2 focus-visible:outline-offset-2 focus-visible:outline-indigo-600">Sign
-            up</a>
-          {% endif %}
-        </div>
-      </nav>
-
-      <div class="flex items-center justify-center text-sm font-medium leading-6 text-gray-600 py-4">
-        <span class="mb-[3px]">Join Us on</span>
-        <a href="https://discord.gg/T3xevYvWey" class="ml-2 h-6 w-auto">
-          <img class="w-full h-full" src="{{ static('images/discord-logo.png') }}" alt="Discord Logo">
-        </a>
-      </div>
-      <div class="lg:hidden menu-wrap" role="dialog" aria-modal="true">
-
-        <div class="fixed inset-y-0 w-full z-10 menu-overlay"></div>
-        <div
-          class="fixed inset-y-0 z-[11] overflow-y-auto bg-white px-4 py-6 sm:max-w-sm w-full sm:ring-1 sm:ring-gray-900/10 menu">
-          <div class="flex items-center justify-between">
-            <a href="#" class="-m-1.5 p-1.5">
-              <span class="sr-only">OpenUnited</span>
-              <img class="h-8 w-auto" src="{{ static('images/logo.svg') }}" alt="">
-            </a>
-            <button type="button"
-              class="-m-2.5 rounded-md p-2.5 text-gray-700 focus-visible:outline-none btn-close-menu">
-              <span class="sr-only">Close menu</span>
-              <svg class="h-6 w-6" fill="none" viewBox="0 0 24 24" stroke-width="1.5" stroke="currentColor"
-                aria-hidden="true">
-                <path stroke-linecap="round" stroke-linejoin="round" d="M6 18L18 6M6 6l12 12" />
-              </svg>
-            </button>
-          </div>
-          <ul class="space-y-5 flex flex-col pt-20 sm:pt-[30%] pb-10">
-            <li class="flex">
-              <a href="{{ url('challenges') }}" class="text-sm font-semibold leading-6 text-gray-900">
-                Find a Challenge
-              </a>
-            </li>
-            <li class="flex">
-              <a href="#" class="text-sm font-semibold leading-6 text-gray-900">Explainer Video</a>
-            </li>
-            <li class="flex">
-              <a href="{{ url('sign-in') }}" class="text-sm font-semibold leading-6 text-gray-900">
-                Sign in <span aria-hidden="true">&rarr;</span>
-              </a>
-            </li>
-            <li class="flex">
-              <a href="{{ url('sign-up') }}"
-                class="text-sm font-semibold leading-6 text-gray-900 transition-all delay-600 rounded bg-indigo-600 px-4 py-2 text-sm font-semibold text-white shadow-sm hover:bg-indigo-500 focus-visible:outline focus-visible:outline-2 focus-visible:outline-offset-2 focus-visible:outline-indigo-600">
-                Sign up
-              </a>
-            </li>
-          </ul>
-=======
     <div class="flex flex-col min-h-screen max-w-full overflow-hidden">
         {% include 'header.html' %}
 
@@ -127,7 +37,6 @@
                     <button type="button" class="text-sm font-semibold leading-6 text-gray-900">Reject all</button>
                 </div>
             </div>
->>>>>>> 1c92ab6c
         </div>
 
         {% include 'footer.html' %}
